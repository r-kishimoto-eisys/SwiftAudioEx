//
//  AVPlayerWrapper.swift
//  SwiftAudio
//
//  Created by Jørgen Henrichsen on 06/03/2018.
//  Copyright © 2018 Jørgen Henrichsen. All rights reserved.
//

import Foundation
import AVFoundation
import MediaPlayer


<<<<<<< HEAD
class AVPlayerWrapper: AVPlayerWrapperProtocol {
=======
public enum PlaybackEndedReason: String {
    case playedUntilEnd
    case playerStopped
    case skippedToNext
    case skippedToPrevious
    case jumpedToIndex
}

protocol AVPlayerWrapperDelegate: class {
    
    func AVWrapper(didChangeState state: AVPlayerWrapperState)
    func AVWrapper(itemPlaybackDoneWithReason reason: PlaybackEndedReason)
    func AVWrapper(secondsElapsed seconds: Double)
    func AVWrapper(failedWithError error: Error?)
    func AVWrapper(seekTo seconds: Int, didFinish: Bool)
    func AVWrapper(didUpdateDuration duration: Double)
    
}

class AVPlayerWrapper {
>>>>>>> 7e337896
    
    struct Constants {
        static let assetPlayableKey = "playable"
    }
    
    // MARK: - Properties
    
    let avPlayer: AVPlayer
    let playerObserver: AVPlayerObserver
    let playerTimeObserver: AVPlayerTimeObserver
    let playerItemNotificationObserver: AVPlayerItemNotificationObserver
    let playerItemObserver: AVPlayerItemObserver
    
<<<<<<< HEAD
=======
    /**
     True if the last call to load(from:playWhenReady) had playWhenReady=true.
     Cannot be set directly.
     */
    var playWhenReady: Bool { return _playWhenReady }
    
    fileprivate var _playWhenReady: Bool = true
    
    /**
     The current `AudioPlayerState` of the player.
     */
    var state: AVPlayerWrapperState { return _state }
    
>>>>>>> 7e337896
    fileprivate var _state: AVPlayerWrapperState = AVPlayerWrapperState.idle {
        didSet {
            if oldValue != _state {
                self.delegate?.AVWrapper(didChangeState: _state)
            }
        }
    }
    
    fileprivate var _playWhenReady: Bool = false
    
    public init(avPlayer: AVPlayer = AVPlayer()) {
        self.avPlayer = avPlayer
        self.playerObserver = AVPlayerObserver(player: avPlayer)
        self.playerTimeObserver = AVPlayerTimeObserver(player: avPlayer, periodicObserverTimeInterval: timeEventFrequency.getTime())
        self.playerItemNotificationObserver = AVPlayerItemNotificationObserver()
        self.playerItemObserver = AVPlayerItemObserver()
        
        self.playerObserver.delegate = self
        self.playerTimeObserver.delegate = self
        self.playerItemNotificationObserver.delegate = self
        self.playerItemObserver.delegate = self
        
        playerTimeObserver.registerForPeriodicTimeEvents()
    }
    
    // MARK: - AVPlayerWrapperProtocol
    
    var state: AVPlayerWrapperState {
        return _state
    }
    
    var reasonForWaitingToPlay: AVPlayer.WaitingReason? {
        return avPlayer.reasonForWaitingToPlay
    }
    
    var currentItem: AVPlayerItem? {
        return avPlayer.currentItem
    }
    
    var automaticallyWaitsToMinimizeStalling: Bool {
        get { return avPlayer.automaticallyWaitsToMinimizeStalling }
        set { avPlayer.automaticallyWaitsToMinimizeStalling = newValue }
    }
    
    var currentTime: TimeInterval {
        let seconds = avPlayer.currentTime().seconds
        return seconds.isNaN ? 0 : seconds
    }
    
<<<<<<< HEAD
    var duration: TimeInterval {
        if let seconds = currentItem?.duration.seconds, !seconds.isNaN {
            return seconds
        }
        return 0
    }
    
=======
    /**
     The rate of the AVPlayer
     Default is 1.0
     */
>>>>>>> 7e337896
    var rate: Float {
        get { return avPlayer.rate }
        set { avPlayer.rate = newValue }
    }
    
    weak var delegate: AVPlayerWrapperDelegate? = nil
    
    var bufferDuration: TimeInterval = 0
    
    var timeEventFrequency: TimeEventFrequency = .everySecond {
        didSet {
            playerTimeObserver.periodicObserverTimeInterval = timeEventFrequency.getTime()
        }
    }
    
    var volume: Float {
        get { return avPlayer.volume }
        set { avPlayer.volume = newValue }
    }
    
    var isMuted: Bool {
        get { return avPlayer.isMuted }
        set { avPlayer.isMuted = newValue }
    }
    
    func play() {
        avPlayer.play()
    }
    
    func pause() {
        avPlayer.pause()
    }
    
    func togglePlaying() {
        switch avPlayer.timeControlStatus {
        case .playing, .waitingToPlayAtSpecifiedRate:
            pause()
        case .paused:
            play()
        }
    }
    
    func stop() {
        pause()
        reset(soft: false)
    }
    
<<<<<<< HEAD
    func seek(to seconds: TimeInterval) {
        let millis = Int64(max(min(seconds, duration), 0) * 1000)
        let time = CMTime(value: millis, timescale: 1000)
        avPlayer.seek(to: time) { (finished) in
=======
    /**
     Seek to a point in the item.
     
     - parameter seconds: The point to move the player head, in seconds. If the given value is less than 0, 0 is used. If the value is larger than the duration, the duration is used.
     - throws: `APError.PlaybackError`
    */
    func seek(to seconds: TimeInterval) throws {
        guard currentItem != nil else {
            throw APError.PlaybackError.noLoadedItem
        }
        
        avPlayer.seek(to: CMTimeMakeWithSeconds(seconds, 1)) { (finished) in
>>>>>>> 7e337896
            self.delegate?.AVWrapper(seekTo: Int(seconds), didFinish: finished)
        }
    }
    
<<<<<<< HEAD
    func load(from url: URL, playWhenReady: Bool) {
=======
    /**
     Load an item from a URL string. Use this when streaming sound.
     
     - parameter urlString: The AudioSource to load the item from.
     - parameter playWhenReady: Whether playback should start immediately when the item is ready. Default is `true`
     */
    func load(fromUrlString urlString: String, playWhenReady: Bool = true) throws {
        guard let url = URL(string: urlString) else {
            throw APError.LoadError.invalidSourceUrl(urlString)
        }
        
        self.load(from: url, playWhenReady: playWhenReady)
    }
    
    /**
     Load an item from a file. Use this when playing local.
     
     - parameter filePath: The path to the sound file.
     - parameter playWhenReady: Whether playback should start immediately when the item is ready. Default is `true`
     */
    func load(fromFilePath filePath: String, playWhenReady: Bool = true) throws {
        let url = URL(fileURLWithPath: filePath)
        self.load(from: url, playWhenReady: playWhenReady)
    }
    
    // MARK: - Private
    
    private func load(from url: URL, playWhenReady: Bool) {
        
>>>>>>> 7e337896
        reset(soft: true)
        _playWhenReady = playWhenReady
        _state = .loading

        // Set item
        let currentAsset = AVURLAsset(url: url)
        let currentItem = AVPlayerItem(asset: currentAsset, automaticallyLoadedAssetKeys: [Constants.assetPlayableKey])
        currentItem.preferredForwardBufferDuration = bufferDuration
        avPlayer.replaceCurrentItem(with: currentItem)

        // Register for events
        playerTimeObserver.registerForBoundaryTimeEvents()
        playerObserver.startObserving()
        playerItemNotificationObserver.startObserving(item: currentItem)
        playerItemObserver.startObserving(item: currentItem)
    }
    
    // MARK: - Util
    
    private func reset(soft: Bool) {
        if !soft {
            avPlayer.replaceCurrentItem(with: nil)
        }
        
        playerTimeObserver.unregisterForBoundaryTimeEvents()
        playerItemNotificationObserver.stopObservingCurrentItem()
    }
    
}

extension AVPlayerWrapper: AVPlayerObserverDelegate {
    
    // MARK: - AVPlayerObserverDelegate
    
    func player(didChangeTimeControlStatus status: AVPlayerTimeControlStatus) {
        switch status {
        case .paused:
            if currentItem == nil {
                _state = .idle
            }
            else {
                self._state = .paused
            }
        case .waitingToPlayAtSpecifiedRate:
            self._state = .loading
        case .playing:
            self._state = .playing
        }
    }
    
    func player(statusDidChange status: AVPlayerStatus) {
        switch status {

        case .readyToPlay:
            self._state = .ready
            if _playWhenReady {
                self.play()
            }
            break

        case .failed:
            self.delegate?.AVWrapper(failedWithError: avPlayer.error)
            break
            
        case .unknown:
            break
        }
    }
    
}

extension AVPlayerWrapper: AVPlayerTimeObserverDelegate {
    
    // MARK: - AVPlayerTimeObserverDelegate
    
    func audioDidStart() {
        self._state = .playing
    }
    
    func timeEvent(time: CMTime) {
        self.delegate?.AVWrapper(secondsElapsed: time.seconds)
    }
    
}

extension AVPlayerWrapper: AVPlayerItemNotificationObserverDelegate {
    
    // MARK: - AVPlayerItemNotificationObserverDelegate
    
    func itemDidPlayToEndTime() {
        delegate?.AVWrapper(itemPlaybackDoneWithReason: .playedUntilEnd)
    }
    
}

extension AVPlayerWrapper: AVPlayerItemObserverDelegate {
    
    // MARK: - AVPlayerItemObserverDelegate
    
    func item(didUpdateDuration duration: Double) {
        self.delegate?.AVWrapper(didUpdateDuration: duration)
    }
    
}<|MERGE_RESOLUTION|>--- conflicted
+++ resolved
@@ -10,10 +10,6 @@
 import AVFoundation
 import MediaPlayer
 
-
-<<<<<<< HEAD
-class AVPlayerWrapper: AVPlayerWrapperProtocol {
-=======
 public enum PlaybackEndedReason: String {
     case playedUntilEnd
     case playerStopped
@@ -22,19 +18,7 @@
     case jumpedToIndex
 }
 
-protocol AVPlayerWrapperDelegate: class {
-    
-    func AVWrapper(didChangeState state: AVPlayerWrapperState)
-    func AVWrapper(itemPlaybackDoneWithReason reason: PlaybackEndedReason)
-    func AVWrapper(secondsElapsed seconds: Double)
-    func AVWrapper(failedWithError error: Error?)
-    func AVWrapper(seekTo seconds: Int, didFinish: Bool)
-    func AVWrapper(didUpdateDuration duration: Double)
-    
-}
-
-class AVPlayerWrapper {
->>>>>>> 7e337896
+class AVPlayerWrapper: AVPlayerWrapperProtocol {
     
     struct Constants {
         static let assetPlayableKey = "playable"
@@ -47,23 +31,12 @@
     let playerTimeObserver: AVPlayerTimeObserver
     let playerItemNotificationObserver: AVPlayerItemNotificationObserver
     let playerItemObserver: AVPlayerItemObserver
-    
-<<<<<<< HEAD
-=======
+
     /**
      True if the last call to load(from:playWhenReady) had playWhenReady=true.
-     Cannot be set directly.
      */
-    var playWhenReady: Bool { return _playWhenReady }
-    
     fileprivate var _playWhenReady: Bool = true
     
-    /**
-     The current `AudioPlayerState` of the player.
-     */
-    var state: AVPlayerWrapperState { return _state }
-    
->>>>>>> 7e337896
     fileprivate var _state: AVPlayerWrapperState = AVPlayerWrapperState.idle {
         didSet {
             if oldValue != _state {
@@ -71,8 +44,6 @@
             }
         }
     }
-    
-    fileprivate var _playWhenReady: Bool = false
     
     public init(avPlayer: AVPlayer = AVPlayer()) {
         self.avPlayer = avPlayer
@@ -112,8 +83,7 @@
         let seconds = avPlayer.currentTime().seconds
         return seconds.isNaN ? 0 : seconds
     }
-    
-<<<<<<< HEAD
+
     var duration: TimeInterval {
         if let seconds = currentItem?.duration.seconds, !seconds.isNaN {
             return seconds
@@ -121,25 +91,19 @@
         return 0
     }
     
-=======
-    /**
-     The rate of the AVPlayer
-     Default is 1.0
-     */
->>>>>>> 7e337896
+    weak var delegate: AVPlayerWrapperDelegate? = nil
+    
+    var bufferDuration: TimeInterval = 0
+    
+    var timeEventFrequency: TimeEventFrequency = .everySecond {
+        didSet {
+            playerTimeObserver.periodicObserverTimeInterval = timeEventFrequency.getTime()
+        }
+    }
+
     var rate: Float {
         get { return avPlayer.rate }
         set { avPlayer.rate = newValue }
-    }
-    
-    weak var delegate: AVPlayerWrapperDelegate? = nil
-    
-    var bufferDuration: TimeInterval = 0
-    
-    var timeEventFrequency: TimeEventFrequency = .everySecond {
-        didSet {
-            playerTimeObserver.periodicObserverTimeInterval = timeEventFrequency.getTime()
-        }
     }
     
     var volume: Float {
@@ -174,62 +138,13 @@
         reset(soft: false)
     }
     
-<<<<<<< HEAD
     func seek(to seconds: TimeInterval) {
-        let millis = Int64(max(min(seconds, duration), 0) * 1000)
-        let time = CMTime(value: millis, timescale: 1000)
-        avPlayer.seek(to: time) { (finished) in
-=======
-    /**
-     Seek to a point in the item.
-     
-     - parameter seconds: The point to move the player head, in seconds. If the given value is less than 0, 0 is used. If the value is larger than the duration, the duration is used.
-     - throws: `APError.PlaybackError`
-    */
-    func seek(to seconds: TimeInterval) throws {
-        guard currentItem != nil else {
-            throw APError.PlaybackError.noLoadedItem
-        }
-        
         avPlayer.seek(to: CMTimeMakeWithSeconds(seconds, 1)) { (finished) in
->>>>>>> 7e337896
             self.delegate?.AVWrapper(seekTo: Int(seconds), didFinish: finished)
         }
     }
-    
-<<<<<<< HEAD
-    func load(from url: URL, playWhenReady: Bool) {
-=======
-    /**
-     Load an item from a URL string. Use this when streaming sound.
-     
-     - parameter urlString: The AudioSource to load the item from.
-     - parameter playWhenReady: Whether playback should start immediately when the item is ready. Default is `true`
-     */
-    func load(fromUrlString urlString: String, playWhenReady: Bool = true) throws {
-        guard let url = URL(string: urlString) else {
-            throw APError.LoadError.invalidSourceUrl(urlString)
-        }
-        
-        self.load(from: url, playWhenReady: playWhenReady)
-    }
-    
-    /**
-     Load an item from a file. Use this when playing local.
-     
-     - parameter filePath: The path to the sound file.
-     - parameter playWhenReady: Whether playback should start immediately when the item is ready. Default is `true`
-     */
-    func load(fromFilePath filePath: String, playWhenReady: Bool = true) throws {
-        let url = URL(fileURLWithPath: filePath)
-        self.load(from: url, playWhenReady: playWhenReady)
-    }
-    
-    // MARK: - Private
-    
-    private func load(from url: URL, playWhenReady: Bool) {
-        
->>>>>>> 7e337896
+
+    public func load(from url: URL, playWhenReady: Bool) {
         reset(soft: true)
         _playWhenReady = playWhenReady
         _state = .loading
